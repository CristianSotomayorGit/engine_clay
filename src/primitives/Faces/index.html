--- conflicted
+++ resolved
@@ -25,64 +25,55 @@
           "client-zip": "https://unpkg.com/client-zip@2.3.0/index.js"
         }
       }
-<<<<<<< HEAD
-    </script>
-    <script type="module">
-      import * as THREE from "three";
-      import { SimpleThreeScene } from "../../../resources/simple-three-scene.js";
-      import { TransformControls } from "three/examples/jsm/controls/TransformControls";
-      import * as OBC from "../../../resources/openbim-clay.js";
-      import * as dat from "three/examples/jsm/libs/lil-gui.module.min";
-
-      const canvas = document.getElementById("container");
-      const world = new SimpleThreeScene(canvas);
-
-      const faces = new OBC.Faces();
-      world.scene.add(faces.mesh);
-
-      // Adding all the points we will use
-
-      faces.addPoints([
-        // Cube coordinates
-
-        [0, 0, 0],
-        [1, 0, 0],
-        [1, 0, 1],
-        [0, 0, 1],
-
-        [0, 1, 0],
-        [1, 1, 0],
-        [1, 1, 1],
-        [0, 1, 1],
-
-        // Face with holes coordinates
-
-        [2, 0, 2],
-        [3, 0, 2],
-        [3, 0, 3],
-        [2, 0, 3],
-
-        [2.2, 0, 2.2],
-        [2.4, 0, 2.2],
-        [2.4, 0, 2.4],
-        [2.2, 0, 2.4],
-
-        [2.6, 0, 2.6],
-        [2.8, 0, 2.6],
-        [2.8, 0, 2.8],
-        [2.6, 0, 2.8],
-      ]);
-
-      // Create a cube
-
-      faces.add([0, 1, 2, 3]);
-      faces.add([4, 5, 6, 7]);
-      faces.add([0, 4, 5, 1]);
-      faces.add([2, 6, 7, 3]);
-      faces.add([3, 7, 4, 0]);
-      faces.add([1, 5, 6, 2]);
-
-      // Create a face with 2 holes
+
+
+</script>
+<script type="module">
+	import * as THREE from 'three';
+	import { SimpleThreeScene } from '../../../resources/simple-three-scene.js';
+	import { TransformControls } from 'three/examples/jsm/controls/TransformControls';
+	import * as OBC from '../../../resources/openbim-clay.js';
+	import * as dat from 'three/examples/jsm/libs/lil-gui.module.min';
+
+
+	const canvas = document.getElementById('container');
+	const world = new SimpleThreeScene(canvas);
+
+	const faces = new OBC.Faces();
+	world.scene.add(faces.mesh);
+
+	// Adding all the points we will use
+
+	faces.addPoints([
+		// Cube coordinates
+
+		[0, 0, 0],
+		[1, 0, 0],
+		[1, 0, 1],
+		[0, 0, 1],
+
+		[0, 1, 0],
+		[1, 1, 0],
+		[1, 1, 1],
+		[0, 1, 1],
+
+		// Face with holes coordinates
+
+		[2, 0, 2],
+		[3, 0, 2],
+		[3, 0, 3],
+		[2, 0, 3],
+
+		[2.2, 0, 2.2],
+		[2.4, 0, 2.2],
+		[2.4, 0, 2.4],
+		[2.2, 0, 2.4],
+
+		[2.6, 0, 2.6],
+		[2.8, 0, 2.6],
+		[2.8, 0, 2.8],
+		[2.6, 0, 2.8],
+	]);
 
       faces.add(
         [8, 9, 10, 11],
@@ -91,207 +82,6 @@
           [16, 17, 18, 19],
         ],
       );
-
-      const settings = {
-        pointsVisible: false,
-        pointSelectionStart: 0,
-        pointSelectionEnd: 0,
-        faceSelectionStart: 0,
-        faceSelectionEnd: 0,
-        baseColor: 0x888888,
-        selectColor: 0xff0000,
-        transformMode: "translate",
-        delete: deleteSelectedFaces,
-        deletePoints: deleteSelectedPoints,
-      };
-
-      function setSelectedPoints() {
-        const selection = [];
-        for (
-          let i = settings.pointSelectionStart;
-          i < settings.pointSelectionEnd;
-          i++
-        ) {
-          selection.push(i);
-        }
-        faces.selectPoints(false);
-        faces.selectPoints(true, selection);
-      }
-
-      function setSelectedFaces() {
-        const selection = [];
-        for (
-          let i = settings.faceSelectionStart;
-          i < settings.faceSelectionEnd;
-          i++
-        ) {
-          selection.push(i);
-        }
-        faces.select(false);
-        faces.select(true, selection);
-      }
-
-      function deleteSelectedFaces() {
-        faces.remove();
-      }
-=======
->>>>>>> 2b5d36bf
-
-
-<<<<<<< HEAD
-      // Set up the controls to move them around
-
-      const control = new TransformControls(
-        world.camera,
-        world.renderer.domElement,
-      );
-      const helper = new THREE.Object3D();
-      let transform = new THREE.Matrix4();
-      world.scene.add(helper);
-      control.attach(helper);
-      world.scene.add(control);
-
-      control.addEventListener(
-        "dragging-changed",
-        (event) => (world.controls.enabled = !event.value),
-      );
-      control.addEventListener("change", () => {
-        helper.updateMatrix();
-        const temp = helper.matrix.clone();
-        // console.log(temp.decompose());
-      });
-
-      const gui = new dat.GUI();
-
-      gui
-        .add(settings, "pointsVisible")
-        .name("Points visible")
-        .onChange(() => {
-          if (settings.pointsVisible) {
-            world.scene.add(faces.vertices.mesh);
-          } else {
-            faces.vertices.mesh.removeFromParent();
-          }
-        });
-
-      gui
-        .add(settings, "pointSelectionStart")
-        .name("Point selection start")
-        .min(0)
-        .max(20)
-        .step(1)
-        .onChange(setSelectedPoints);
-      gui
-        .add(settings, "pointSelectionEnd")
-        .name("Point selection end")
-        .min(0)
-        .max(20)
-        .step(1)
-        .onChange(setSelectedPoints);
-      gui
-        .add(settings, "faceSelectionStart")
-        .name("Face selection start")
-        .min(0)
-        .max(7)
-        .step(1)
-        .onChange(setSelectedFaces);
-      gui
-        .add(settings, "faceSelectionEnd")
-        .name("Face selection end")
-        .min(0)
-        .max(7)
-        .step(1)
-        .onChange(setSelectedFaces);
-
-      const baseColor = new THREE.Color();
-      gui
-        .addColor(settings, "baseColor")
-        .name("Base color")
-        .onChange(() => {
-          baseColor.set(settings.baseColor);
-          faces.baseColor = baseColor;
-        });
-
-      const selectColor = new THREE.Color();
-      gui
-        .addColor(settings, "selectColor")
-        .name("Select color")
-        .onChange(() => {
-          selectColor.set(settings.selectColor);
-          faces.selectColor = selectColor;
-        });
-
-      gui
-        .add(settings, "transformMode", {
-          translate: "translate",
-          rotate: "rotate",
-          scale: "scale",
-        })
-        .name("Transform mode")
-        .onChange((result) => {
-          control.setMode(result);
-        });
-
-      gui
-        .add(settings, "delete")
-        .name("Delete selected faces")
-        .onChange(deleteSelectedFaces);
-      gui
-        .add(settings, "deletePoints")
-        .name("Delete selected points")
-        .onChange(deleteSelectedPoints);
-    </script>
-  </body>
-=======
-</script>
-<script type="module">
-	import * as THREE from 'three';
-	import { SimpleThreeScene } from '../../../resources/simple-three-scene.js';
-	import { TransformControls } from 'three/examples/jsm/controls/TransformControls';
-	import * as OBC from '../../../resources/openbim-clay.js';
-	import * as dat from 'three/examples/jsm/libs/lil-gui.module.min';
-
-
-	const canvas = document.getElementById('container');
-	const world = new SimpleThreeScene(canvas);
-
-	const faces = new OBC.Faces();
-	world.scene.add(faces.mesh);
-
-	// Adding all the points we will use
-
-	faces.addPoints([
-		// Cube coordinates
-
-		[0, 0, 0],
-		[1, 0, 0],
-		[1, 0, 1],
-		[0, 0, 1],
-
-		[0, 1, 0],
-		[1, 1, 0],
-		[1, 1, 1],
-		[0, 1, 1],
-
-		// Face with holes coordinates
-
-		[2, 0, 2],
-		[3, 0, 2],
-		[3, 0, 3],
-		[2, 0, 3],
-
-		[2.2, 0, 2.2],
-		[2.4, 0, 2.2],
-		[2.4, 0, 2.4],
-		[2.2, 0, 2.4],
-
-		[2.6, 0, 2.6],
-		[2.8, 0, 2.6],
-		[2.8, 0, 2.8],
-		[2.6, 0, 2.8],
-	]);
-
-	// Create a cube
 
 	faces.add([0, 1, 2, 3]);
 	faces.add([4, 5, 6, 7]);
@@ -332,18 +122,25 @@
 		faces.selectPoints(true, selection);
 	}
 
-	function setSelectedFaces() {
-		const selection = [];
-		for (let i = settings.faceSelectionStart; i < settings.faceSelectionEnd; i++) {
-			selection.push(i);
-		}
-		faces.select(false);
-		faces.select(true, selection);
-	}
-
-	function deleteSelectedFaces() {
-		faces.remove();
-	}
+      const control = new TransformControls(
+        world.camera,
+        world.renderer.domElement,
+      );
+      const helper = new THREE.Object3D();
+      let transform = new THREE.Matrix4();
+      world.scene.add(helper);
+      control.attach(helper);
+      world.scene.add(control);
+
+      control.addEventListener(
+        "dragging-changed",
+        (event) => (world.controls.enabled = !event.value),
+      );
+      control.addEventListener("change", () => {
+        helper.updateMatrix();
+        const temp = helper.matrix.clone();
+        // console.log(temp.decompose());
+      });
 
 	function deleteSelectedPoints() {
 		faces.removePoints();
@@ -405,5 +202,4 @@
 
 </script>
 </body>
->>>>>>> 2b5d36bf
 </html>